import pytest
import numpy as np
from bayes_opt import UtilityFunction
from bayes_opt import BayesianOptimization
from bayes_opt.logger import ScreenLogger
from bayes_opt.event import Events, DEFAULT_EVENTS
<<<<<<< HEAD
from bayes_opt.util import NotUniqueError

=======
import pickle
import os
>>>>>>> 7cb736fb

def target_func(**kwargs):
    # arbitrary target func
    return sum(kwargs.values())


PBOUNDS = {'p1': (0, 10), 'p2': (0, 10)}


def test_register():
    optimizer = BayesianOptimization(target_func, PBOUNDS, random_state=1)
    assert len(optimizer.space) == 0

    optimizer.register(params={"p1": 1, "p2": 2}, target=3)
    assert len(optimizer.res) == 1
    assert len(optimizer.space) == 1

    optimizer.space.register(params={"p1": 5, "p2": 4}, target=9)
    assert len(optimizer.res) == 2
    assert len(optimizer.space) == 2

    with pytest.raises(NotUniqueError):
        optimizer.register(params={"p1": 1, "p2": 2}, target=3)
    with pytest.raises(NotUniqueError):
        optimizer.register(params={"p1": 5, "p2": 4}, target=9)


def test_probe_lazy():
    optimizer = BayesianOptimization(target_func, PBOUNDS, random_state=1)

    optimizer.probe(params={"p1": 1, "p2": 2}, lazy=True)
    assert len(optimizer.space) == 0
    assert len(optimizer._queue) == 1

    optimizer.probe(params={"p1": 6, "p2": 2}, lazy=True)
    assert len(optimizer.space) == 0
    assert len(optimizer._queue) == 2

    optimizer.probe(params={"p1": 6, "p2": 2}, lazy=True)
    assert len(optimizer.space) == 0
    assert len(optimizer._queue) == 3


def test_probe_eager():
    optimizer = BayesianOptimization(target_func, PBOUNDS, random_state=1)

    optimizer.probe(params={"p1": 1, "p2": 2}, lazy=False)
    assert len(optimizer.space) == 1
    assert len(optimizer._queue) == 0
    assert optimizer.max["target"] == 3
    assert optimizer.max["params"] == {"p1": 1, "p2": 2}

    optimizer.probe(params={"p1": 3, "p2": 3}, lazy=False)
    assert len(optimizer.space) == 2
    assert len(optimizer._queue) == 0
    assert optimizer.max["target"] == 6
    assert optimizer.max["params"] == {"p1": 3, "p2": 3}

    optimizer.probe(params={"p1": 3, "p2": 3}, lazy=False)
    assert len(optimizer.space) == 2
    assert len(optimizer._queue) == 0
    assert optimizer.max["target"] == 6
    assert optimizer.max["params"] == {"p1": 3, "p2": 3}


def test_suggest_at_random():
    util = UtilityFunction(kind="poi", kappa=5, xi=0)
    optimizer = BayesianOptimization(target_func, PBOUNDS, random_state=1)

    for _ in range(50):
        sample = optimizer.space.params_to_array(optimizer.suggest(util))
        assert len(sample) == optimizer.space.dim
        assert all(sample >= optimizer.space.bounds[:, 0])
        assert all(sample <= optimizer.space.bounds[:, 1])


def test_suggest_with_one_observation():
    util = UtilityFunction(kind="ucb", kappa=5, xi=0)
    optimizer = BayesianOptimization(target_func, PBOUNDS, random_state=1)

    optimizer.register(params={"p1": 1, "p2": 2}, target=3)

    for _ in range(5):
        sample = optimizer.space.params_to_array(optimizer.suggest(util))
        assert len(sample) == optimizer.space.dim
        assert all(sample >= optimizer.space.bounds[:, 0])
        assert all(sample <= optimizer.space.bounds[:, 1])

    # suggestion = optimizer.suggest(util)
    # for _ in range(5):
    #     new_suggestion = optimizer.suggest(util)
    #     assert suggestion == new_suggestion


def test_prime_queue_all_empty():
    optimizer = BayesianOptimization(target_func, PBOUNDS, random_state=1)
    assert len(optimizer._queue) == 0
    assert len(optimizer.space) == 0

    optimizer._prime_queue(init_points=0)
    assert len(optimizer._queue) == 1
    assert len(optimizer.space) == 0


def test_prime_queue_empty_with_init():
    optimizer = BayesianOptimization(target_func, PBOUNDS, random_state=1)
    assert len(optimizer._queue) == 0
    assert len(optimizer.space) == 0

    optimizer._prime_queue(init_points=5)
    assert len(optimizer._queue) == 5
    assert len(optimizer.space) == 0


def test_prime_queue_with_register():
    optimizer = BayesianOptimization(target_func, PBOUNDS, random_state=1)
    assert len(optimizer._queue) == 0
    assert len(optimizer.space) == 0

    optimizer.register(params={"p1": 1, "p2": 2}, target=3)
    optimizer._prime_queue(init_points=0)
    assert len(optimizer._queue) == 0
    assert len(optimizer.space) == 1


def test_prime_queue_with_register_and_init():
    optimizer = BayesianOptimization(target_func, PBOUNDS, random_state=1)
    assert len(optimizer._queue) == 0
    assert len(optimizer.space) == 0

    optimizer.register(params={"p1": 1, "p2": 2}, target=3)
    optimizer._prime_queue(init_points=3)
    assert len(optimizer._queue) == 3
    assert len(optimizer.space) == 1


def test_prime_subscriptions():
    optimizer = BayesianOptimization(target_func, PBOUNDS, random_state=1)
    optimizer._prime_subscriptions()

    # Test that the default observer is correctly subscribed
    for event in DEFAULT_EVENTS:
        assert all([
            isinstance(k, ScreenLogger) for k in
            optimizer._events[event].keys()
        ])
        assert all([
            hasattr(k, "update") for k in
            optimizer._events[event].keys()
        ])

    test_subscriber = "test_subscriber"

    def test_callback(event, instance):
        pass

    optimizer = BayesianOptimization(target_func, PBOUNDS, random_state=1)
    optimizer.subscribe(
        event=Events.OPTIMIZATION_START,
        subscriber=test_subscriber,
        callback=test_callback,
    )
    # Test that the desired observer is subscribed
    assert all([
        k == test_subscriber for k in
        optimizer._events[Events.OPTIMIZATION_START].keys()
    ])
    assert all([
        v == test_callback for v in
        optimizer._events[Events.OPTIMIZATION_START].values()
    ])

    # Check that prime subscriptions won't overight manual subscriptions
    optimizer._prime_subscriptions()
    assert all([
        k == test_subscriber for k in
        optimizer._events[Events.OPTIMIZATION_START].keys()
    ])
    assert all([
        v == test_callback for v in
        optimizer._events[Events.OPTIMIZATION_START].values()
    ])

    assert optimizer._events[Events.OPTIMIZATION_STEP] == {}
    assert optimizer._events[Events.OPTIMIZATION_END] == {}

    with pytest.raises(KeyError):
        optimizer._events["other"]


def test_set_bounds():
    pbounds = {
        'p1': (0, 1),
        'p3': (0, 3),
        'p2': (0, 2),
        'p4': (0, 4),
    }
    optimizer = BayesianOptimization(target_func, pbounds, random_state=1)

    # Ignore unknown keys
    optimizer.set_bounds({"other": (7, 8)})
    assert all(optimizer.space.bounds[:, 0] == np.array([0, 0, 0, 0]))
    assert all(optimizer.space.bounds[:, 1] == np.array([1, 2, 3, 4]))

    # Update bounds accordingly
    optimizer.set_bounds({"p2": (1, 8)})
    assert all(optimizer.space.bounds[:, 0] == np.array([0, 1, 0, 0]))
    assert all(optimizer.space.bounds[:, 1] == np.array([1, 8, 3, 4]))


def test_set_gp_params():
    optimizer = BayesianOptimization(target_func, PBOUNDS, random_state=1)
    assert optimizer._gp.alpha == 1e-6
    assert optimizer._gp.n_restarts_optimizer == 5

    optimizer.set_gp_params(alpha=1e-2)
    assert optimizer._gp.alpha == 1e-2
    assert optimizer._gp.n_restarts_optimizer == 5

    optimizer.set_gp_params(n_restarts_optimizer=7)
    assert optimizer._gp.alpha == 1e-2
    assert optimizer._gp.n_restarts_optimizer == 7


def test_maximize():
    from sklearn.exceptions import NotFittedError
    class Tracker:
        def __init__(self):
            self.start_count = 0
            self.step_count = 0
            self.end_count = 0

        def update_start(self, event, instance):
            self.start_count += 1

        def update_step(self, event, instance):
            self.step_count += 1

        def update_end(self, event, instance):
            self.end_count += 1

        def reset(self):
            self.__init__()

    optimizer = BayesianOptimization(target_func, PBOUNDS,
                                     random_state=np.random.RandomState(1))

    tracker = Tracker()
    optimizer.subscribe(
        event=Events.OPTIMIZATION_START,
        subscriber=tracker,
        callback=tracker.update_start,
    )
    optimizer.subscribe(
        event=Events.OPTIMIZATION_STEP,
        subscriber=tracker,
        callback=tracker.update_step,
    )
    optimizer.subscribe(
        event=Events.OPTIMIZATION_END,
        subscriber=tracker,
        callback=tracker.update_end,
    )

    optimizer.maximize(init_points=0, n_iter=0)
    assert optimizer._queue.empty
    assert len(optimizer.space) == 1
    assert tracker.start_count == 1
    assert tracker.step_count == 1
    assert tracker.end_count == 1

    optimizer.maximize(init_points=2, n_iter=0, alpha=1e-2)
    assert optimizer._queue.empty
    assert len(optimizer.space) == 3
    assert optimizer._gp.alpha == 1e-2
    assert tracker.start_count == 2
    assert tracker.step_count == 3
    assert tracker.end_count == 2

    optimizer.maximize(init_points=0, n_iter=2)
    assert optimizer._queue.empty
    assert len(optimizer.space) == 5
    assert tracker.start_count == 3
    assert tracker.step_count == 5
    assert tracker.end_count == 3


def test_define_wrong_transformer():
    with pytest.raises(TypeError):
        optimizer = BayesianOptimization(target_func, PBOUNDS,
                                         random_state=np.random.RandomState(1),
                                         bounds_transformer=3)


def test_single_value_objective():
    """
    As documented [here](https://github.com/scipy/scipy/issues/16898)
    scipy is changing the way they handle 1D objectives inside minimize.
    This is a simple test to make sure our tests fail if scipy updates this
    in future
    """
    pbounds = {'x': (-10, 10)}

    optimizer = BayesianOptimization(
        f=lambda x: x*3,
        pbounds=pbounds,
        verbose=2,
        random_state=1,
    )
    optimizer.maximize(
        init_points=2,
        n_iter=3,
    )


def test_pickle():
    """
    several users have asked that the BO object be 'pickalable'
    This tests that this is the case
    """
    optimizer = BayesianOptimization(
        f=None,
        pbounds={'x': (-10, 10)},
        verbose=2,
        random_state=1,
    )
    with open("test_dump.obj", "wb") as filehandler:
        pickle.dump(optimizer, filehandler)
    os.remove('test_dump.obj')

if __name__ == '__main__':
    r"""
    CommandLine:
        python tests/test_bayesian_optimization.py
    """
    pytest.main([__file__])<|MERGE_RESOLUTION|>--- conflicted
+++ resolved
@@ -4,13 +4,10 @@
 from bayes_opt import BayesianOptimization
 from bayes_opt.logger import ScreenLogger
 from bayes_opt.event import Events, DEFAULT_EVENTS
-<<<<<<< HEAD
 from bayes_opt.util import NotUniqueError
-
-=======
 import pickle
 import os
->>>>>>> 7cb736fb
+
 
 def target_func(**kwargs):
     # arbitrary target func
