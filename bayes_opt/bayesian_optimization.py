--- conflicted
+++ resolved
@@ -1,4 +1,3 @@
-from multiprocessing.sharedctypes import Value
 import warnings
 from queue import Queue, Empty
 
@@ -10,35 +9,6 @@
 from sklearn.gaussian_process.kernels import Matern
 from sklearn.gaussian_process import GaussianProcessRegressor
 
-<<<<<<< HEAD
-class Queue:
-
-    def __init__(self):
-        self._queue = []
-
-    @property
-    def empty(self):
-        return len(self) == 0
-
-    def __len__(self):
-        return len(self._queue)
-
-    def __next__(self):
-        if self.empty:
-            raise StopIteration("Queue is empty, no more objects to retrieve.")
-        obj = self._queue[0]
-        self._queue = self._queue[1:]
-        return obj
-
-    def next(self):
-        return self.__next__()
-
-    def add(self, obj):
-        """Add object to end of queue."""
-        self._queue.append(obj)
-
-=======
->>>>>>> 24324710
 
 class Observable(object):
     """
